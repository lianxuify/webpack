--- conflicted
+++ resolved
@@ -30,13 +30,9 @@
     "bundle-loader": "~0.5.0",
     "coffee-loader": "~0.7.1",
     "component-webpack-plugin": "~0.2.0",
-<<<<<<< HEAD
+    "coveralls": "^2.11.2",
     "css-loader": "~0.10.1",
-=======
-    "coveralls": "^2.11.2",
-    "css-loader": "~0.9.0",
     "eslint": "^0.19.0",
->>>>>>> fc9b941c
     "express": "~3.4.8",
     "extract-text-webpack-plugin": "~0.5.0",
     "file-loader": "~0.8.0",
@@ -46,12 +42,8 @@
     "json-loader": "~0.5.1",
     "less-loader": "^2.0.0",
     "microtime": "^1.2.0",
-<<<<<<< HEAD
     "mocha": "^2.1.0",
-=======
-    "mocha": "~2.1.0",
     "mocha-lcov-reporter": "0.0.2",
->>>>>>> fc9b941c
     "raw-loader": "~0.5.0",
     "script-loader": "~0.6.0",
     "should": "^5.2.0",
