--- conflicted
+++ resolved
@@ -36,18 +36,6 @@
       stage: advanced
     - os: linux
       node_js: "10"
-<<<<<<< HEAD
-      env: NO_WATCH_TESTS=1 ALTERNATIVE_SORT=1 JEST="--maxWorkers=2 --cacheDirectory .jest-cache" JOB_PART=integration
-      stage: versions
-    - os: osx
-      node_js: "10"
-      env: NO_WATCH_TESTS=1 JEST="--maxWorkers=2 --cacheDirectory .jest-cache" JOB_PART=integration
-      stage: versions
-    - os: linux
-      node_js: "8"
-      env: NO_WATCH_TESTS=1 JEST="--maxWorkers=2 --cacheDirectory .jest-cache" JOB_PART=integration
-      stage: versions
-=======
       env:
         NO_WATCH_TESTS=1 ALTERNATIVE_SORT=1 JEST="--maxWorkers=2 --cacheDirectory .jest-cache" JOB_PART=integration
       stage: advanced
@@ -60,7 +48,6 @@
         - JEST="--maxWorkers=2 --cacheDirectory .jest-cache"
         - JOB_PART=integration
       stage: advanced
->>>>>>> a4feb6e1
   fast_finish: true
 
 before_install:
