--- conflicted
+++ resolved
@@ -1,8 +1,4 @@
-<<<<<<< HEAD
 Hash: cfd4b9f70ab48e6b4603
-=======
-Hash: 550499db0a071b393308
->>>>>>> 0f70fcb9
 Time: Xms
 Built at: Thu Jan 01 1970 00:00:00 GMT
     Asset      Size  Chunks  Chunk Names
