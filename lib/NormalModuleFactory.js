--- conflicted
+++ resolved
@@ -89,12 +89,17 @@
 
 				var userRequest = loaders.concat([resource]).join("!");
 
+				var resourcePath = resource;
+				var queryIndex = resourcePath.indexOf("?");
+				if(queryIndex >= 0)
+					resourcePath = resourcePath.substr(0, queryIndex);
+
 				if(noPrePostAutoLoaders)
 					return onDoneResolving.call(this);
 				if(noAutoLoaders) {
 					async.parallel([
-						this.resolveRequestArray.bind(this, context, noPostAutoLoaders ? [] : this.postLoaders.match(resource), this.resolvers.loader),
-						this.resolveRequestArray.bind(this, context, this.preLoaders.match(resource), this.resolvers.loader)
+						this.resolveRequestArray.bind(this, context, noPostAutoLoaders ? [] : this.postLoaders.match(resourcePath), this.resolvers.loader),
+						this.resolveRequestArray.bind(this, context, this.preLoaders.match(resourcePath), this.resolvers.loader)
 					], function(err, results) {
 						if(err) return callback(err);
 						loaders = results[0].concat(loaders).concat(results[1]);
@@ -102,9 +107,9 @@
 					}.bind(this));
 				} else {
 					async.parallel([
-						this.resolveRequestArray.bind(this, context, noPostAutoLoaders ? [] : this.postLoaders.match(resource), this.resolvers.loader),
-						this.resolveRequestArray.bind(this, context, this.loaders.match(resource), this.resolvers.loader),
-						this.resolveRequestArray.bind(this, context, this.preLoaders.match(resource), this.resolvers.loader)
+						this.resolveRequestArray.bind(this, context, noPostAutoLoaders ? [] : this.postLoaders.match(resourcePath), this.resolvers.loader),
+						this.resolveRequestArray.bind(this, context, this.loaders.match(resourcePath), this.resolvers.loader),
+						this.resolveRequestArray.bind(this, context, this.preLoaders.match(resourcePath), this.resolvers.loader)
 					], function(err, results) {
 						if(err) return callback(err);
 						loaders = results[0].concat(loaders).concat(results[1]).concat(results[2]);
@@ -142,79 +147,7 @@
 		// Ignored
 		if(!result) return callback();
 
-<<<<<<< HEAD
-		context = result.context;
-		request = result.request;
-
-		var noAutoLoaders = /^-?!/.test(request);
-		var noPrePostAutoLoaders = /^!!/.test(request);
-		var noPostAutoLoaders = /^-!/.test(request);
-		var elements = request.replace(/^-?!+/, "").replace(/!!+/g, "!").split("!");
-		var resource = elements.pop();
-
-		async.parallel([
-			function(callback) {
-				this.resolveRequestArray(context, elements, this.resolvers.loader, callback);
-			}.bind(this),
-			function(callback) {
-				if(resource === "" || resource[0] === "?")
-					return callback(null, resource);
-				this.resolvers.normal.resolve(context, resource, callback);
-			}.bind(this)
-		], function(err, results) {
-			if(err) return callback(err);
-			var loaders = results[0];
-			resource = results[1];
-
-			if(resource === false)
-				return callback(null,
-					new RawModule("/* (ignored) */",
-						"ignored " + context + " " + request,
-						request + " (ignored)")); // ignored
-
-			var userRequest = loaders.concat([resource]).join("!");
-
-			var resourcePath = resource;
-			var queryIndex = resourcePath.indexOf("?");
-			if(queryIndex >= 0)
-				resourcePath = resourcePath.substr(0, queryIndex);
-
-			if(noPrePostAutoLoaders)
-				return onDoneResolving.call(this);
-			if(noAutoLoaders) {
-				async.parallel([
-					this.resolveRequestArray.bind(this, context, noPostAutoLoaders ? [] : this.postLoaders.match(resourcePath), this.resolvers.loader),
-					this.resolveRequestArray.bind(this, context, this.preLoaders.match(resourcePath), this.resolvers.loader)
-				], function(err, results) {
-					if(err) return callback(err);
-					loaders = results[0].concat(loaders).concat(results[1]);
-					onDoneResolving.call(this);
-				}.bind(this));
-			} else {
-				async.parallel([
-					this.resolveRequestArray.bind(this, context, noPostAutoLoaders ? [] : this.postLoaders.match(resource), this.resolvers.loader),
-					this.resolveRequestArray.bind(this, context, this.loaders.match(resourcePath), this.resolvers.loader),
-					this.resolveRequestArray.bind(this, context, this.preLoaders.match(resourcePath), this.resolvers.loader)
-				], function(err, results) {
-					if(err) return callback(err);
-					loaders = results[0].concat(loaders).concat(results[1]).concat(results[2]);
-					onDoneResolving.call(this);
-				}.bind(this));
-			}
-			function onDoneResolving() {
-				this.applyPluginsAsyncWaterfall("after-resolve", {
-					context: context,
-					request: loaders.concat([resource]).join("!"),
-					userRequest: userRequest,
-					rawRequest: request,
-					loaders: loaders,
-					resource: resource,
-					parser: this.parser
-				}, function(err, result) {
-					if(err) return callback(err);
-=======
 		var factory = this.applyPluginsWaterfall("factory", null);
->>>>>>> c5eceb0b
 
 		// Ignored
 		if(!factory) return callback();
