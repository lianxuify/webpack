--- conflicted
+++ resolved
@@ -34,19 +34,9 @@
 				);
 
 				const handler = (parser, parserOptions) => {
-<<<<<<< HEAD
-					if (
-						typeof parserOptions.system === "undefined" ||
-						!parserOptions.system
-					) {
+					if (parserOptions.system === undefined || !parserOptions.system) {
 						return;
 					}
-=======
-					if (parserOptions.system !== undefined && !parserOptions.system)
-						return;
-
-					const shouldWarn = parserOptions.system === undefined;
->>>>>>> 6f1f18f8
 
 					const setNotSupported = name => {
 						parser.hooks.evaluateTypeof
