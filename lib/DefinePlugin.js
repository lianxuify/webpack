/*
	MIT License http://www.opensource.org/licenses/mit-license.php
	Author Tobias Koppers @sokra
*/
"use strict";

const ConstDependency = require("./dependencies/ConstDependency");
const BasicEvaluatedExpression = require("./BasicEvaluatedExpression");
const ParserHelpers = require("./ParserHelpers");
const NullFactory = require("./NullFactory");

/** @typedef {import("./Compiler")} Compiler */
/** @typedef {import("./Parser")} Parser */
<<<<<<< HEAD

class RuntimeValue {
	constructor(fn, fileDependencies) {
		this.fn = fn;
		this.fileDependencies = fileDependencies || [];
	}

	exec(parser) {
		for (const fileDependency of this.fileDependencies) {
			parser.state.module.buildInfo.fileDependencies.add(fileDependency);
		}

		return this.fn();
	}
}

const stringifyObj = (obj, parser) => {
=======
/** @typedef {null|undefined|RegExp|Function|Object} CodeValue */

/**
 * Stringify an object
 * @param {Object} obj Object to stringify
 * @returns {string} Stringified object
 */
const stringifyObj = obj => {
>>>>>>> 15ec8cfc
	return (
		"Object({" +
		Object.keys(obj)
			.map(key => {
				const code = obj[key];
				return JSON.stringify(key) + ":" + toCode(code, parser);
			})
			.join(",") +
		"})"
	);
};

/**
 * Convert code to a string that evaluates
<<<<<<< HEAD
 * @param {null|undefined|RegExp|Function|Object} code Code to evaluate
 * @param {Parser} parser Parser
 * @returns {string} code converted to string that evaluates
 */
const toCode = (code, parser) => {
=======
 * @param {CodeValue} code Code to evaluate
 * @returns {string} code converted to string that evaluates
 */
const toCode = code => {
>>>>>>> 15ec8cfc
	if (code === null) {
		return "null";
	}
	if (code === undefined) {
		return "undefined";
	}
	if (code instanceof RuntimeValue) {
		return toCode(code.exec(parser), parser);
	}
	if (code instanceof RegExp && code.toString) {
		return code.toString();
	}
	if (typeof code === "function" && code.toString) {
		return "(" + code.toString() + ")";
	}
	if (typeof code === "object") {
		return stringifyObj(code, parser);
	}
	return code + "";
};

class DefinePlugin {
	/**
	 * Create a new define plugin
	 * @param {Object} definitions A map of global object definitions
	 */
	constructor(definitions) {
		this.definitions = definitions;
	}

<<<<<<< HEAD
	static runtimeValue(fn, fileDependencies) {
		return new RuntimeValue(fn, fileDependencies);
	}

	/**
	 * Apply the plugin
	 * @param {Compiler} compiler Webpack compiler
=======
	/**
	 * @param {Compiler} compiler Webpack Compiler
>>>>>>> 15ec8cfc
	 * @returns {void}
	 */
	apply(compiler) {
		const definitions = this.definitions;
		compiler.hooks.compilation.tap(
			"DefinePlugin",
			(compilation, { normalModuleFactory }) => {
				compilation.dependencyFactories.set(ConstDependency, new NullFactory());
				compilation.dependencyTemplates.set(
					ConstDependency,
					new ConstDependency.Template()
				);

				/**
				 * Handler
<<<<<<< HEAD
				 * @param {TODO} parser Parser
=======
				 * @param {Parser} parser Parser
>>>>>>> 15ec8cfc
				 * @returns {void}
				 */
				const handler = parser => {
					/**
					 * Walk definitions
<<<<<<< HEAD
					 * @param {TODO} definitions Definitions map
=======
					 * @param {Object} definitions Definitions map
>>>>>>> 15ec8cfc
					 * @param {string} prefix Prefix string
					 * @returns {void}
					 */
					const walkDefinitions = (definitions, prefix) => {
						Object.keys(definitions).forEach(key => {
							const code = definitions[key];
							if (
								code &&
								typeof code === "object" &&
								!(code instanceof RuntimeValue) &&
								!(code instanceof RegExp)
							) {
								walkDefinitions(code, prefix + key + ".");
								applyObjectDefine(prefix + key, code);
								return;
							}
							applyDefineKey(prefix, key);
							applyDefine(prefix + key, code);
						});
					};

					/**
					 * Apply define key
					 * @param {string} prefix Prefix
					 * @param {string} key Key
					 * @returns {void}
					 */
					const applyDefineKey = (prefix, key) => {
						const splittedKey = key.split(".");
						splittedKey.slice(1).forEach((_, i) => {
							const fullKey = prefix + splittedKey.slice(0, i + 1).join(".");
							parser.hooks.canRename
								.for(fullKey)
								.tap("DefinePlugin", ParserHelpers.approve);
						});
					};

					/**
					 * Apply Code
					 * @param {string} key Key
<<<<<<< HEAD
					 * @param {TODO} code Code
=======
					 * @param {CodeValue} code Code
>>>>>>> 15ec8cfc
					 * @returns {void}
					 */
					const applyDefine = (key, code) => {
						const isTypeof = /^typeof\s+/.test(key);
						if (isTypeof) key = key.replace(/^typeof\s+/, "");
						let recurse = false;
						let recurseTypeof = false;
						if (!isTypeof) {
							parser.hooks.canRename
								.for(key)
								.tap("DefinePlugin", ParserHelpers.approve);
							parser.hooks.evaluateIdentifier
								.for(key)
								.tap("DefinePlugin", expr => {
									/**
									 * this is needed in case there is a recursion in the DefinePlugin
									 * to prevent an endless recursion
									 * e.g.: new DefinePlugin({
									 * "a": "b",
									 * "b": "a"
									 * });
									 */
									if (recurse) return;
									recurse = true;
									const res = parser.evaluate(toCode(code, parser));
									recurse = false;
									res.setRange(expr.range);
									return res;
								});
							parser.hooks.expression.for(key).tap("DefinePlugin", expr => {
								const strCode = toCode(code, parser);
								if (/__webpack_require__/.test(strCode)) {
									return ParserHelpers.toConstantDependencyWithWebpackRequire(
										parser,
										strCode
									)(expr);
								} else {
									return ParserHelpers.toConstantDependency(parser, strCode)(
										expr
									);
								}
							});
						}
						parser.hooks.evaluateTypeof.for(key).tap("DefinePlugin", expr => {
							/**
							 * this is needed in case there is a recursion in the DefinePlugin
							 * to prevent an endless recursion
							 * e.g.: new DefinePlugin({
							 * "typeof a": "typeof b",
							 * "typeof b": "typeof a"
							 * });
							 */
							if (recurseTypeof) return;
							recurseTypeof = true;
							const typeofCode = isTypeof
								? toCode(code, parser)
								: "typeof (" + toCode(code, parser) + ")";
							const res = parser.evaluate(typeofCode);
							recurseTypeof = false;
							res.setRange(expr.range);
							return res;
						});
						parser.hooks.typeof.for(key).tap("DefinePlugin", expr => {
							const typeofCode = isTypeof
								? toCode(code, parser)
								: "typeof (" + toCode(code, parser) + ")";
							const res = parser.evaluate(typeofCode);
							if (!res.isString()) return;
							return ParserHelpers.toConstantDependency(
								parser,
								JSON.stringify(res.string)
							).bind(parser)(expr);
						});
					};

					/**
					 * Apply Object
					 * @param {string} key Key
					 * @param {Object} obj Object
					 * @returns {void}
					 */
					const applyObjectDefine = (key, obj) => {
						parser.hooks.canRename
							.for(key)
							.tap("DefinePlugin", ParserHelpers.approve);
						parser.hooks.evaluateIdentifier
							.for(key)
							.tap("DefinePlugin", expr =>
								new BasicEvaluatedExpression().setTruthy().setRange(expr.range)
							);
						parser.hooks.evaluateTypeof.for(key).tap("DefinePlugin", expr => {
							return ParserHelpers.evaluateToString("object")(expr);
						});
						parser.hooks.expression.for(key).tap("DefinePlugin", expr => {
							const strCode = stringifyObj(obj, parser);

							if (/__webpack_require__/.test(strCode)) {
								return ParserHelpers.toConstantDependencyWithWebpackRequire(
									parser,
									strCode
								)(expr);
							} else {
								return ParserHelpers.toConstantDependency(parser, strCode)(
									expr
								);
							}
						});
						parser.hooks.typeof.for(key).tap("DefinePlugin", expr => {
							return ParserHelpers.toConstantDependency(
								parser,
								JSON.stringify("object")
							)(expr);
						});
					};

					walkDefinitions(definitions, "");
				};

				normalModuleFactory.hooks.parser
					.for("javascript/auto")
					.tap("DefinePlugin", handler);
				normalModuleFactory.hooks.parser
					.for("javascript/dynamic")
					.tap("DefinePlugin", handler);
				normalModuleFactory.hooks.parser
					.for("javascript/esm")
					.tap("DefinePlugin", handler);
			}
		);
	}
}
module.exports = DefinePlugin;<|MERGE_RESOLUTION|>--- conflicted
+++ resolved
@@ -11,7 +11,7 @@
 
 /** @typedef {import("./Compiler")} Compiler */
 /** @typedef {import("./Parser")} Parser */
-<<<<<<< HEAD
+/** @typedef {null|undefined|RegExp|Function|Object} CodeValue */
 
 class RuntimeValue {
 	constructor(fn, fileDependencies) {
@@ -29,16 +29,6 @@
 }
 
 const stringifyObj = (obj, parser) => {
-=======
-/** @typedef {null|undefined|RegExp|Function|Object} CodeValue */
-
-/**
- * Stringify an object
- * @param {Object} obj Object to stringify
- * @returns {string} Stringified object
- */
-const stringifyObj = obj => {
->>>>>>> 15ec8cfc
 	return (
 		"Object({" +
 		Object.keys(obj)
@@ -53,18 +43,11 @@
 
 /**
  * Convert code to a string that evaluates
-<<<<<<< HEAD
- * @param {null|undefined|RegExp|Function|Object} code Code to evaluate
+ * @param {CodeValue} code Code to evaluate
  * @param {Parser} parser Parser
  * @returns {string} code converted to string that evaluates
  */
 const toCode = (code, parser) => {
-=======
- * @param {CodeValue} code Code to evaluate
- * @returns {string} code converted to string that evaluates
- */
-const toCode = code => {
->>>>>>> 15ec8cfc
 	if (code === null) {
 		return "null";
 	}
@@ -95,7 +78,6 @@
 		this.definitions = definitions;
 	}
 
-<<<<<<< HEAD
 	static runtimeValue(fn, fileDependencies) {
 		return new RuntimeValue(fn, fileDependencies);
 	}
@@ -103,10 +85,6 @@
 	/**
 	 * Apply the plugin
 	 * @param {Compiler} compiler Webpack compiler
-=======
-	/**
-	 * @param {Compiler} compiler Webpack Compiler
->>>>>>> 15ec8cfc
 	 * @returns {void}
 	 */
 	apply(compiler) {
@@ -122,21 +100,13 @@
 
 				/**
 				 * Handler
-<<<<<<< HEAD
-				 * @param {TODO} parser Parser
-=======
 				 * @param {Parser} parser Parser
->>>>>>> 15ec8cfc
 				 * @returns {void}
 				 */
 				const handler = parser => {
 					/**
 					 * Walk definitions
-<<<<<<< HEAD
-					 * @param {TODO} definitions Definitions map
-=======
 					 * @param {Object} definitions Definitions map
->>>>>>> 15ec8cfc
 					 * @param {string} prefix Prefix string
 					 * @returns {void}
 					 */
@@ -177,11 +147,7 @@
 					/**
 					 * Apply Code
 					 * @param {string} key Key
-<<<<<<< HEAD
-					 * @param {TODO} code Code
-=======
 					 * @param {CodeValue} code Code
->>>>>>> 15ec8cfc
 					 * @returns {void}
 					 */
 					const applyDefine = (key, code) => {
