/*
	MIT License http://www.opensource.org/licenses/mit-license.php
	Author Tobias Koppers @sokra
*/
/*global $hash$ $requestTimeout$ installedModules $require$ hotDownloadManifest hotDownloadUpdateChunk hotDisposeChunk modules */
module.exports = function() {
	var hotApplyOnUpdate = true;
	var hotCurrentHash = $hash$; // eslint-disable-line no-unused-vars
	var hotRequestTimeout = $requestTimeout$;
	var hotCurrentModuleData = {};
	var hotCurrentChildModule; // eslint-disable-line no-unused-vars
	var hotCurrentParents = []; // eslint-disable-line no-unused-vars
	var hotCurrentParentsTemp = []; // eslint-disable-line no-unused-vars

<<<<<<< HEAD
	function hotCreateRequire(moduleId) {
		// eslint-disable-line no-unused-vars
=======
	// eslint-disable-next-line no-unused-vars
	function hotCreateRequire(moduleId) {
>>>>>>> 213226ec
		var me = installedModules[moduleId];
		if (!me) return $require$;
		var fn = function(request) {
			if (me.hot.active) {
				if (installedModules[request]) {
					if (!installedModules[request].parents.includes(moduleId))
						installedModules[request].parents.push(moduleId);
				} else {
					hotCurrentParents = [moduleId];
					hotCurrentChildModule = request;
				}
				if (!me.children.includes(request)) me.children.push(request);
			} else {
				console.warn(
					"[HMR] unexpected require(" +
						request +
						") from disposed module " +
						moduleId
				);
				hotCurrentParents = [];
			}
			return $require$(request);
		};
		var ObjectFactory = function ObjectFactory(name) {
			return {
				configurable: true,
				enumerable: true,
				get: function() {
					return $require$[name];
				},
				set: function(value) {
					$require$[name] = value;
				}
			};
		};
		for (var name in $require$) {
			if (
				Object.prototype.hasOwnProperty.call($require$, name) &&
				name !== "e"
			) {
				Object.defineProperty(fn, name, ObjectFactory(name));
			}
		}
		fn.e = function(chunkId) {
			if (hotStatus === "ready") hotSetStatus("prepare");
			hotChunksLoading++;
			return $require$.e(chunkId).then(finishChunkLoading, function(err) {
				finishChunkLoading();
				throw err;
			});

			function finishChunkLoading() {
				hotChunksLoading--;
				if (hotStatus === "prepare") {
					if (!hotWaitingFilesMap[chunkId]) {
						hotEnsureUpdateChunk(chunkId);
					}
					if (hotChunksLoading === 0 && hotWaitingFiles === 0) {
						hotUpdateDownloaded();
					}
				}
			}
		};
		return fn;
	}

<<<<<<< HEAD
	function hotCreateModule(moduleId) {
		// eslint-disable-line no-unused-vars
=======
	// eslint-disable-next-line no-unused-vars
	function hotCreateModule(moduleId) {
>>>>>>> 213226ec
		var hot = {
			// private stuff
			_acceptedDependencies: {},
			_declinedDependencies: {},
			_selfAccepted: false,
			_selfDeclined: false,
			_disposeHandlers: [],
			_main: hotCurrentChildModule !== moduleId,

			// Module API
			active: true,
			accept: function(dep, callback) {
				if (typeof dep === "undefined") hot._selfAccepted = true;
				else if (typeof dep === "function") hot._selfAccepted = dep;
				else if (typeof dep === "object")
					for (var i = 0; i < dep.length; i++)
						hot._acceptedDependencies[dep[i]] = callback || function() {};
				else hot._acceptedDependencies[dep] = callback || function() {};
			},
			decline: function(dep) {
				if (typeof dep === "undefined") hot._selfDeclined = true;
				else if (typeof dep === "object")
					for (var i = 0; i < dep.length; i++)
						hot._declinedDependencies[dep[i]] = true;
				else hot._declinedDependencies[dep] = true;
			},
			dispose: function(callback) {
				hot._disposeHandlers.push(callback);
			},
			addDisposeHandler: function(callback) {
				hot._disposeHandlers.push(callback);
			},
			removeDisposeHandler: function(callback) {
				var idx = hot._disposeHandlers.indexOf(callback);
				if (idx >= 0) hot._disposeHandlers.splice(idx, 1);
			},

			// Management API
			check: hotCheck,
			apply: hotApply,
			status: function(l) {
				if (!l) return hotStatus;
				hotStatusHandlers.push(l);
			},
			addStatusHandler: function(l) {
				hotStatusHandlers.push(l);
			},
			removeStatusHandler: function(l) {
				var idx = hotStatusHandlers.indexOf(l);
				if (idx >= 0) hotStatusHandlers.splice(idx, 1);
			},

			//inherit from previous dispose call
			data: hotCurrentModuleData[moduleId]
		};
		hotCurrentChildModule = undefined;
		return hot;
	}

	var hotStatusHandlers = [];
	var hotStatus = "idle";

	function hotSetStatus(newStatus) {
		hotStatus = newStatus;
		for (var i = 0; i < hotStatusHandlers.length; i++)
			hotStatusHandlers[i].call(null, newStatus);
	}

	// while downloading
	var hotWaitingFiles = 0;
	var hotChunksLoading = 0;
	var hotWaitingFilesMap = {};
	var hotRequestedFilesMap = {};
	var hotAvailableFilesMap = {};
	var hotDeferred;

	// The update info
	var hotUpdate, hotUpdateNewHash;

	function toModuleId(id) {
		var isNumber = +id + "" === id;
		return isNumber ? +id : id;
	}

	function hotCheck(apply) {
		if (hotStatus !== "idle")
			throw new Error("check() is only allowed in idle status");
		hotApplyOnUpdate = apply;
		hotSetStatus("check");
		return hotDownloadManifest(hotRequestTimeout).then(function(update) {
			if (!update) {
				hotSetStatus("idle");
				return null;
			}
			hotRequestedFilesMap = {};
			hotWaitingFilesMap = {};
			hotAvailableFilesMap = update.c;
			hotUpdateNewHash = update.h;

			hotSetStatus("prepare");
			var promise = new Promise(function(resolve, reject) {
				hotDeferred = {
					resolve: resolve,
					reject: reject
				};
			});
			hotUpdate = {};
			/*foreachInstalledChunks*/
			{
				// eslint-disable-line no-lone-blocks
				/*globals chunkId */
				hotEnsureUpdateChunk(chunkId);
			}
			if (
				hotStatus === "prepare" &&
				hotChunksLoading === 0 &&
				hotWaitingFiles === 0
			) {
				hotUpdateDownloaded();
			}
			return promise;
		});
	}

<<<<<<< HEAD
	function hotAddUpdateChunk(chunkId, moreModules) {
		// eslint-disable-line no-unused-vars
=======
	// eslint-disable-next-line no-unused-vars
	function hotAddUpdateChunk(chunkId, moreModules) {
>>>>>>> 213226ec
		if (!hotAvailableFilesMap[chunkId] || !hotRequestedFilesMap[chunkId])
			return;
		hotRequestedFilesMap[chunkId] = false;
		for (var moduleId in moreModules) {
			if (Object.prototype.hasOwnProperty.call(moreModules, moduleId)) {
				hotUpdate[moduleId] = moreModules[moduleId];
			}
		}
		if (--hotWaitingFiles === 0 && hotChunksLoading === 0) {
			hotUpdateDownloaded();
		}
	}

	function hotEnsureUpdateChunk(chunkId) {
		if (!hotAvailableFilesMap[chunkId]) {
			hotWaitingFilesMap[chunkId] = true;
		} else {
			hotRequestedFilesMap[chunkId] = true;
			hotWaitingFiles++;
			hotDownloadUpdateChunk(chunkId);
		}
	}

	function hotUpdateDownloaded() {
		hotSetStatus("ready");
		var deferred = hotDeferred;
		hotDeferred = null;
		if (!deferred) return;
		if (hotApplyOnUpdate) {
			// Wrap deferred object in Promise to mark it as a well-handled Promise to
			// avoid triggering uncaught exception warning in Chrome.
			// See https://bugs.chromium.org/p/chromium/issues/detail?id=465666
			Promise.resolve()
				.then(function() {
					return hotApply(hotApplyOnUpdate);
				})
				.then(
					function(result) {
						deferred.resolve(result);
					},
					function(err) {
						deferred.reject(err);
					}
				);
		} else {
			var outdatedModules = [];
			for (var id in hotUpdate) {
				if (Object.prototype.hasOwnProperty.call(hotUpdate, id)) {
					outdatedModules.push(toModuleId(id));
				}
			}
			deferred.resolve(outdatedModules);
		}
	}

	function hotApply(options) {
		if (hotStatus !== "ready")
			throw new Error("apply() is only allowed in ready status");
		options = options || {};

		var cb;
		var i;
		var j;
		var module;
		var moduleId;

		function getAffectedStuff(updateModuleId) {
			var outdatedModules = [updateModuleId];
			var outdatedDependencies = {};

			var queue = outdatedModules.slice().map(function(id) {
				return {
					chain: [id],
					id: id
				};
			});
			while (queue.length > 0) {
				var queueItem = queue.pop();
				var moduleId = queueItem.id;
				var chain = queueItem.chain;
				module = installedModules[moduleId];
				if (!module || module.hot._selfAccepted) continue;
				if (module.hot._selfDeclined) {
					return {
						type: "self-declined",
						chain: chain,
						moduleId: moduleId
					};
				}
				if (module.hot._main) {
					return {
						type: "unaccepted",
						chain: chain,
						moduleId: moduleId
					};
				}
				for (var i = 0; i < module.parents.length; i++) {
					var parentId = module.parents[i];
					var parent = installedModules[parentId];
					if (!parent) continue;
					if (parent.hot._declinedDependencies[moduleId]) {
						return {
							type: "declined",
							chain: chain.concat([parentId]),
							moduleId: moduleId,
							parentId: parentId
						};
					}
					if (outdatedModules.includes(parentId)) continue;
					if (parent.hot._acceptedDependencies[moduleId]) {
						if (!outdatedDependencies[parentId])
							outdatedDependencies[parentId] = [];
						addAllToSet(outdatedDependencies[parentId], [moduleId]);
						continue;
					}
					delete outdatedDependencies[parentId];
					outdatedModules.push(parentId);
					queue.push({
						chain: chain.concat([parentId]),
						id: parentId
					});
				}
			}

			return {
				type: "accepted",
				moduleId: updateModuleId,
				outdatedModules: outdatedModules,
				outdatedDependencies: outdatedDependencies
			};
		}

		function addAllToSet(a, b) {
			for (var i = 0; i < b.length; i++) {
				var item = b[i];
				if (!a.includes(item)) a.push(item);
			}
		}

		// at begin all updates modules are outdated
		// the "outdated" status can propagate to parents if they don't accept the children
		var outdatedDependencies = {};
		var outdatedModules = [];
		var appliedUpdate = {};

		var warnUnexpectedRequire = function warnUnexpectedRequire() {
			console.warn(
				"[HMR] unexpected require(" + result.moduleId + ") to disposed module"
			);
		};

		for (var id in hotUpdate) {
			if (Object.prototype.hasOwnProperty.call(hotUpdate, id)) {
				moduleId = toModuleId(id);
				var result;
				if (hotUpdate[id]) {
					result = getAffectedStuff(moduleId);
				} else {
					result = {
						type: "disposed",
						moduleId: id
					};
				}
				var abortError = false;
				var doApply = false;
				var doDispose = false;
				var chainInfo = "";
				if (result.chain) {
					chainInfo = "\nUpdate propagation: " + result.chain.join(" -> ");
				}
				switch (result.type) {
					case "self-declined":
						if (options.onDeclined) options.onDeclined(result);
						if (!options.ignoreDeclined)
							abortError = new Error(
								"Aborted because of self decline: " +
									result.moduleId +
									chainInfo
							);
						break;
					case "declined":
						if (options.onDeclined) options.onDeclined(result);
						if (!options.ignoreDeclined)
							abortError = new Error(
								"Aborted because of declined dependency: " +
									result.moduleId +
									" in " +
									result.parentId +
									chainInfo
							);
						break;
					case "unaccepted":
						if (options.onUnaccepted) options.onUnaccepted(result);
						if (!options.ignoreUnaccepted)
							abortError = new Error(
								"Aborted because " + moduleId + " is not accepted" + chainInfo
							);
						break;
					case "accepted":
						if (options.onAccepted) options.onAccepted(result);
						doApply = true;
						break;
					case "disposed":
						if (options.onDisposed) options.onDisposed(result);
						doDispose = true;
						break;
					default:
						throw new Error("Unexception type " + result.type);
				}
				if (abortError) {
					hotSetStatus("abort");
					return Promise.reject(abortError);
				}
				if (doApply) {
					appliedUpdate[moduleId] = hotUpdate[moduleId];
					addAllToSet(outdatedModules, result.outdatedModules);
					for (moduleId in result.outdatedDependencies) {
						if (
							Object.prototype.hasOwnProperty.call(
								result.outdatedDependencies,
								moduleId
							)
						) {
							if (!outdatedDependencies[moduleId])
								outdatedDependencies[moduleId] = [];
							addAllToSet(
								outdatedDependencies[moduleId],
								result.outdatedDependencies[moduleId]
							);
						}
					}
				}
				if (doDispose) {
					addAllToSet(outdatedModules, [result.moduleId]);
					appliedUpdate[moduleId] = warnUnexpectedRequire;
				}
			}
		}

		// Store self accepted outdated modules to require them later by the module system
		var outdatedSelfAcceptedModules = [];
		for (i = 0; i < outdatedModules.length; i++) {
			moduleId = outdatedModules[i];
			if (
				installedModules[moduleId] &&
				installedModules[moduleId].hot._selfAccepted
			)
				outdatedSelfAcceptedModules.push({
					module: moduleId,
					errorHandler: installedModules[moduleId].hot._selfAccepted
				});
		}

		// Now in "dispose" phase
		hotSetStatus("dispose");
		Object.keys(hotAvailableFilesMap).forEach(function(chunkId) {
			if (hotAvailableFilesMap[chunkId] === false) {
				hotDisposeChunk(chunkId);
			}
		});

		var idx;
		var queue = outdatedModules.slice();
		while (queue.length > 0) {
			moduleId = queue.pop();
			module = installedModules[moduleId];
			if (!module) continue;

			var data = {};

			// Call dispose handlers
			var disposeHandlers = module.hot._disposeHandlers;
			for (j = 0; j < disposeHandlers.length; j++) {
				cb = disposeHandlers[j];
				cb(data);
			}
			hotCurrentModuleData[moduleId] = data;

			// disable module (this disables requires from this module)
			module.hot.active = false;

			// remove module from cache
			delete installedModules[moduleId];

			// when disposing there is no need to call dispose handler
			delete outdatedDependencies[moduleId];

			// remove "parents" references from all children
			for (j = 0; j < module.children.length; j++) {
				var child = installedModules[module.children[j]];
				if (!child) continue;
				idx = child.parents.indexOf(moduleId);
				if (idx >= 0) {
					child.parents.splice(idx, 1);
				}
			}
		}

		// remove outdated dependency from module children
		var dependency;
		var moduleOutdatedDependencies;
		for (moduleId in outdatedDependencies) {
			if (
				Object.prototype.hasOwnProperty.call(outdatedDependencies, moduleId)
			) {
				module = installedModules[moduleId];
				if (module) {
					moduleOutdatedDependencies = outdatedDependencies[moduleId];
					for (j = 0; j < moduleOutdatedDependencies.length; j++) {
						dependency = moduleOutdatedDependencies[j];
						idx = module.children.indexOf(dependency);
						if (idx >= 0) module.children.splice(idx, 1);
					}
				}
			}
		}

		// Not in "apply" phase
		hotSetStatus("apply");

		hotCurrentHash = hotUpdateNewHash;

		// insert new code
		for (moduleId in appliedUpdate) {
			if (Object.prototype.hasOwnProperty.call(appliedUpdate, moduleId)) {
				modules[moduleId] = appliedUpdate[moduleId];
			}
		}

		// call accept handlers
		var error = null;
		for (moduleId in outdatedDependencies) {
			if (
				Object.prototype.hasOwnProperty.call(outdatedDependencies, moduleId)
			) {
				module = installedModules[moduleId];
				if (module) {
					moduleOutdatedDependencies = outdatedDependencies[moduleId];
					var callbacks = [];
					for (i = 0; i < moduleOutdatedDependencies.length; i++) {
						dependency = moduleOutdatedDependencies[i];
						cb = module.hot._acceptedDependencies[dependency];
						if (cb) {
							if (callbacks.includes(cb)) continue;
							callbacks.push(cb);
						}
					}
					for (i = 0; i < callbacks.length; i++) {
						cb = callbacks[i];
						try {
							cb(moduleOutdatedDependencies);
						} catch (err) {
							if (options.onErrored) {
								options.onErrored({
									type: "accept-errored",
									moduleId: moduleId,
									dependencyId: moduleOutdatedDependencies[i],
									error: err
								});
							}
							if (!options.ignoreErrored) {
								if (!error) error = err;
							}
						}
					}
				}
			}
		}

		// Load self accepted modules
		for (i = 0; i < outdatedSelfAcceptedModules.length; i++) {
			var item = outdatedSelfAcceptedModules[i];
			moduleId = item.module;
			hotCurrentParents = [moduleId];
			try {
				$require$(moduleId);
			} catch (err) {
				if (typeof item.errorHandler === "function") {
					try {
						item.errorHandler(err);
					} catch (err2) {
						if (options.onErrored) {
							options.onErrored({
								type: "self-accept-error-handler-errored",
								moduleId: moduleId,
								error: err2,
								originalError: err
							});
						}
						if (!options.ignoreErrored) {
							if (!error) error = err2;
						}
						if (!error) error = err;
					}
				} else {
					if (options.onErrored) {
						options.onErrored({
							type: "self-accept-errored",
							moduleId: moduleId,
							error: err
						});
					}
					if (!options.ignoreErrored) {
						if (!error) error = err;
					}
				}
			}
		}

		// handle errors in accept handlers and self accepted module load
		if (error) {
			hotSetStatus("fail");
			return Promise.reject(error);
		}

		hotSetStatus("idle");
		return new Promise(function(resolve) {
			resolve(outdatedModules);
		});
	}
};<|MERGE_RESOLUTION|>--- conflicted
+++ resolved
@@ -12,13 +12,9 @@
 	var hotCurrentParents = []; // eslint-disable-line no-unused-vars
 	var hotCurrentParentsTemp = []; // eslint-disable-line no-unused-vars
 
-<<<<<<< HEAD
+	// eslint-disable-next-line no-unused-vars
 	function hotCreateRequire(moduleId) {
 		// eslint-disable-line no-unused-vars
-=======
-	// eslint-disable-next-line no-unused-vars
-	function hotCreateRequire(moduleId) {
->>>>>>> 213226ec
 		var me = installedModules[moduleId];
 		if (!me) return $require$;
 		var fn = function(request) {
@@ -85,13 +81,9 @@
 		return fn;
 	}
 
-<<<<<<< HEAD
+	// eslint-disable-next-line no-unused-vars
 	function hotCreateModule(moduleId) {
 		// eslint-disable-line no-unused-vars
-=======
-	// eslint-disable-next-line no-unused-vars
-	function hotCreateModule(moduleId) {
->>>>>>> 213226ec
 		var hot = {
 			// private stuff
 			_acceptedDependencies: {},
@@ -216,13 +208,9 @@
 		});
 	}
 
-<<<<<<< HEAD
+	// eslint-disable-next-line no-unused-vars
 	function hotAddUpdateChunk(chunkId, moreModules) {
 		// eslint-disable-line no-unused-vars
-=======
-	// eslint-disable-next-line no-unused-vars
-	function hotAddUpdateChunk(chunkId, moreModules) {
->>>>>>> 213226ec
 		if (!hotAvailableFilesMap[chunkId] || !hotRequestedFilesMap[chunkId])
 			return;
 		hotRequestedFilesMap[chunkId] = false;
