--- conflicted
+++ resolved
@@ -32,13 +32,9 @@
 				return m.reasons.map(function(r) {
 					if(!r.module) return 0;
 					return r.module.chunks.length;
-<<<<<<< HEAD
-				}).reduce(function(a, b) { return a + b; }, 0) + m.chunks.length + (m.entry ? 1 : 0);
-=======
 				}).reduce(function(a, b) {
 					return a + b;
-				}, 0) + m.chunks.length;
->>>>>>> 5cd6e7d0
+				}, 0) + m.chunks.length + (m.entry ? 1 : 0);
 			}
 			modules.sort(function(a, b) {
 				if(preferEntry) {
